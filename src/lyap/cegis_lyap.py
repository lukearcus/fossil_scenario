--- conflicted
+++ resolved
@@ -165,12 +165,9 @@
         print('Learner times: {}'.format(self.learner.get_timers()[0]))
         print('Regulariser times: {}'.format(self.learner.get_timers()[1]))
         print('Verifier times: {}'.format(self.verifier.get_timer()))
-<<<<<<< HEAD
         print('Trajectoriser times: {}'.format(self.trajectoriser.get_timer()))
-        return self.learner, state['found'], iters
-=======
+
         return self.learner, state[CegisStateKeys.found], iters
->>>>>>> c9023820
 
     def add_ces_to_data(self, S, Sdot, ces):
         """
